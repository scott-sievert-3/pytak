#!/usr/bin/env python
# -*- coding: utf-8 -*-

"""PyTAK Functions."""

import asyncio
import datetime
import os
import socket
import ssl
import xml
import xml.etree.ElementTree


import pytak
import pytak.asyncio_dgram

__author__ = "Greg Albrecht W2GMD <oss@undef.net>"
__copyright__ = "Copyright 2021 Orion Labs, Inc."
__license__ = "Apache License, Version 2.0"


def split_host(host, port: int = None) -> tuple:
    """Given a host:port and/or port, returns host, port."""
    if ":" in host:
        addr, port = host.split(":")
        port = int(port)
    elif port:
        addr = host
        port = int(port)
    else:
        addr = host
        port = int(pytak.DEFAULT_COT_PORT)
    return addr, port


def parse_cot_url(url) -> tuple:
    """Parses a Cursor on Target destination URL."""
    if ":" in url.path:
        host, port = str(url.path).split(":")
    else:
        host = url.path
        if "broadcast" in url.scheme:
            port = pytak.DEFAULT_BROADCAST_PORT
        else:
            port = pytak.DEFAULT_COT_PORT
    return host, port


async def udp_client(url):
    """Create a CoT UDP Network Client"""
    host, port = parse_cot_url(url)
    stream = await pytak.asyncio_dgram.connect((host, port))
    if "broadcast" in url.scheme:
        sock = stream.socket
        sock.setsockopt(socket.SOL_SOCKET, socket.SO_REUSEADDR, 1)
        sock.setsockopt(socket.SOL_SOCKET, socket.SO_BROADCAST, 1)
    return stream


async def multicast_client(url):
    """Create a CoT Multicast Network Client."""
    host, port = parse_cot_url(url)
    stream = await pytak.asyncio_dgram.bind((host, port))
    sock = stream.socket
    # group = socket.inet_aton(host)
    # mreq = struct.pack('4sL', group, socket.INADDR_ANY)
    # sock.setsockopt(socket.IPPROTO_IP, socket.IP_ADD_MEMBERSHIP, mreq)
    sock.setsockopt(socket.SOL_SOCKET, socket.SO_REUSEADDR, 1)
    sock.setsockopt(socket.SOL_SOCKET, socket.SO_BROADCAST, 1)
    return stream


async def protocol_factory(cot_url):
    """
    Given a CoT Destination URL, create a Connection Class Instance for the given protocol.

    :param cot_url: CoT Destination URL
    :param fts_token:
    :return:
    """
    reader = None
    writer = None
    scheme = cot_url.scheme.lower()

    if scheme in ["tcp"]:
        host, port = pytak.parse_cot_url(cot_url)
        reader, writer = await asyncio.open_connection(host, port)
    elif scheme in ["tls", "ssl"]:
        host, port = pytak.parse_cot_url(cot_url)

        client_cert = os.getenv("PYTAK_TLS_CLIENT_CERT")
        client_key = os.getenv("PYTAK_TLS_CLIENT_KEY")
        client_cafile = os.getenv("PYTAK_TLS_CLIENT_CAFILE")
        client_ciphers = os.getenv(
            "PYTAK_TLS_CLIENT_CIPHERS", pytak.DEFAULT_FIPS_CIPHERS)

        dont_check_hostname = bool(os.getenv("PYTAK_TLS_DONT_CHECK_HOSTNAME"))
        dont_verify = bool(os.getenv("PYTAK_TLS_DONT_VERIFY"))

        # SSL Context setup:
        ssl_ctx = ssl.SSLContext(ssl.PROTOCOL_TLS_CLIENT)
        ssl_ctx.options |= ssl.OP_NO_TLSv1
        ssl_ctx.options |= ssl.OP_NO_TLSv1_1
        ssl_ctx.set_ciphers(client_ciphers)
        ssl_ctx.check_hostname = True
        ssl_ctx.verify_mode = ssl.VerifyMode.CERT_REQUIRED

        if client_key:
            ssl_ctx.load_cert_chain(client_cert, keyfile=client_key)
        else:
            ssl_ctx.load_cert_chain(client_cert)

        if client_cafile:
            ssl_ctx.load_verify_locations(cafile=client_cafile)

        # Default to verifying cert:
        if dont_verify:
            print(
                "pytak TLS Certificate Verification DISABLED by Environment.")
            print("pytak TLS Hostname Check DISABLED by Environment.")
            ssl_ctx.check_hostname = False
            ssl_ctx.verify_mode = ssl.CERT_NONE

        # Default to checking hostnames:
        if dont_check_hostname:
            print("pytak TLS Hostname Check DISABLED by Environment.")
            ssl_ctx.check_hostname = False


        reader, writer = await asyncio.open_connection(host, port, ssl=ssl_ctx)
    elif scheme in ["udp"]:
        writer = await pytak.udp_client(cot_url)
    else:
        raise Exception(
            "Please specify a protocol in your CoT Destination URL, "
            "for example: tcp:xxx:9876, tls:xxx:1234, udp:xxx:9999, etc.")

    return reader, writer


async def eventworker_factory(cot_url: str, event_queue: asyncio.Queue) -> pytak.Worker:
    """
    Creates a Cursor on Target Event Worker based on URL parameters.

    :param cot_url: URL to CoT Destination.
    :param event_queue: asyncio.Queue worker to get events from.
    :return: EventWorker or asyncio Protocol
    """
    reader, writer = await protocol_factory(cot_url)
    return pytak.EventWorker(event_queue, writer)


def hex_country_lookup(icao_int: int) -> str:
    """
    Pull country from ICAO Hex within the stdin file when there is no match to
    csv files (e.g., faa-aircraft.csv).
    """
    for country_dict in pytak.ICAO_RANGES:
        start = country_dict["start"]
        end = country_dict["end"]
        if start <= icao_int <= end:
            return country_dict["country"]


def dolphin(flight: str = None, affil: str = None) -> str:
    """
    Classify an aircraft as USCG Dolphin, or not.
    What, are you afraid of water?
    """
    # MH-65D Dolphins out of Air Station SF use older ADS-B, but luckily have
    # a similar "flight" name.
    # For example:
    # * C6540 / AE2682 https://globe.adsbexchange.com/?icao=ae2682
    # * C6604 / AE26BB https://globe.adsbexchange.com/?icao=ae26bb
    ### TODO:  pull this out into a custom csv or txt file of known aircraft you want to assign a specific CoT type based on FlightID AND/OR ICAO HEX address
    if flight and len(flight) >= 3 and flight[:2] in ["C6", b"C6"]:
        if affil and affil in ["M", b"M"]:
            return True


def adsb_to_cot_type(icao_hex: int, category: str = None,     #change faa_to_cot_type to adsb_to_cot_type....need to update other entries... not specifically a FAA thing...
                    flight: str = None) -> str:               # flight ID is limited to 8 digits in the DO-260B specification
    """
    Classify Cursor on Target Event Type from ICAO address (binary, decimal, octal, or hex; and if available, from
    ADS-B DO-260B or GDL90 Emitter Category & Flight ID.
    """
    affil = "C"  # Affiliation, default = Civilian
    attitude = "."  # Attitude
                                    ### TODO:  If the adsbx has a leading underscore and registry "_N1234A" then that means they are calculating the registration with no Flight ID field transmited
                                    ### TODO:  If no specific country allocated ICAO address range, e.g. "country": "Rsrvd (ICAO SAM Region)" or "country": "ICAO (special use)" set 
                                    ###         OMMIT {affil}
                                    ###         {attitude} = u    (unknown)
                    
    icao_int = int(f"0x{icao_hex.replace('~', 'TIS-B_')}", 16) 
        # the "~" is a adsbexchange (possibly a few others) visual customization to indicate a non (MLAT, ADS-B ICAO hex) ADS-B track injected by the FAA via the ADS-B rebroadcast, usually FAA Secondary Radar Mode A/C tracks for safety and ground vehicles

    if flight:
        for dom in pytak.DOMESTIC_AIRLINES:  # can eliminate this if section, as it will already be coded as neutral civil cot type if left alone which fits the cot framework.
            if flight.startswith(dom):
                attitude = "n"
                   
      tw_start = 0x899000
      tw_end = 0x8993FF
      if tw_start <= icao_int <= tw_end:
         attitude = "n"

    civs = ["US-CIV", "CAN-CIV", "NZ-CIV", "AUS-CIV", "UK-CIV"]
    for civ in civs:
        civ_start = pytak.DEFAULT_HEX_RANGES[civ]["start"]
        civ_end = pytak.DEFAULT_HEX_RANGES[civ]["end"]
        if civ_start <= icao_int <= civ_end:
            attitude = "n"

    if hex_country_lookup(icao_int):
        attitude = "n"

    # Friendly Mil:
    mil = ["US-MIL", "CAN-MIL", "NZ-MIL", "AUS-MIL", "UK-MIL"]
    for fvey in mil:
        mil_start = pytak.DEFAULT_HEX_RANGES[fvey]["start"]
        mil_end = pytak.DEFAULT_HEX_RANGES[fvey]["end"]
        if mil_start <= icao_int <= mil_end:
            attitude = "f"
            affil = "M"

    cot_type = f"a-{attitude}-A-{affil}"

    if category:
        _category = str(category)

<<<<<<< HEAD
        if _category in ["1", "2", "3", "4", "5", "A1", "A2", "A3", "A4", "A5"]:  # Fixed wing - no CoT exists to further categorize based on DO-260B/GDL90 emitter catagory, cannot determine if Cargo, Passenger, or other without additional info
            cot_type = f"a-{attitude}-A-{affil}-F"
        if _category in ["6", "A6"]:              # Fixed wing...High Performance (basically a fighter jet) type="a-.-A-M-F-F"  capable: >5g & >400 knots
            cot_type = f"a-{attitude}-A-M-F-F"    # force the MIL {affil}  "F" icon for fast mover, even if a civil ICAO address, no pink/magenta 2525 icon exists; just = s_apmff--------.png       
=======
        if _category in ["0", "A0"]: # Unknown type. Have witnessed V-22 as A0
            cot_type = f"a-{attitude}-A-{affil}"
        elif _category in ["1", "A1"]: # Fixed wing
            cot_type = f"a-{attitude}-A-{affil}-F"
        elif _category in ["2", "A2"]: # Fixed wing cargo light
            cot_type = f"a-{attitude}-A-{affil}-F-C-L"
        elif _category in ["3", "A3"]: # Fixed wing cargo
            cot_type = f"a-{attitude}-A-{affil}-F-C"
        elif _category in ["4", "A4"]: # Fixed wing cargo medium
            cot_type = f"a-{attitude}-A-{affil}-F-C-M"
        elif _category in ["5", "A5"]: # Fixed wing cargo heavy
            cot_type = f"a-{attitude}-A-{affil}-F-C-H"
        elif _category in ["6", "A6"]: # High performance/fighter
            cot_type = f"a-{attitude}-A-{affil}-F-F"
>>>>>>> 964fa0a8
        elif _category in ["7", "A7"]:  # Rotor/Helicopter
            cot_type = f"a-{attitude}-A-{affil}-H"
        elif _category in ["9", "B1"]:  # Glider/sailplane
            cot_type = f"a-{attitude}-A-{affil}-F"
        elif _category in ["10", "B2"]:  # Lighter-than-air, Balloon
            cot_type = f"a-{attitude}-A-{affil}-L"
<<<<<<< HEAD
        elif _category in ["14", "B6"]:  # Drone/UAS/RPV
            cot_type = f"a-{attitude}-A-M-F-Q" # this will have to have {affil}=M to generate a 2525B marker in TAK...cannot be CIV "C" as no CIV drone icons exist for 2525B
        elif _category in ["15", "B7"]:  # Space/Trans-atmospheric vehicle - SpaceX, Blue Origin, Virgin Galactic 
            cot_type = f"a-{attitude}-P-{affil}"    # will having -P- affect anything??? ...different than line 223.
        elif _category in ["17", "18", "C1", "C2"]:  # Surface Vehicle - includes emergency and service vehicles, as there is no specific 2525B icon for each
            cot_type = f"a-.-G-E-V-C-U"
      # elif _category in ["17", "C1"]:  #  ***OPTION***  Surface Vehicle - Emergency Vehicle
      #     cot_type = f"a-.-G-E-V-U-A"   # MILSTD 2525B icon = Ambulance (blue circle w/ Cross)
        elif _category in ["19", "20", "C3", "C4"]:
            cot_type = f"a-{attitude}-G-I-U-T-com-tow" # "pont obstacle (includes tethered ballons)" & "cluster obstacles" i.e. fixed tower - radio, beacon, tethered ballons, etc  (MILSTD 2525 "D" has a tethered balloon icon that "B" doesn't)
        elif _category in ["0", "8", "13", "16", "22", "23", "24", "25", "26", "27", "28", "29", "30", "31", "32", "33", "34", "35", "36", "37", "38", "39", "A0", "B0", "B5", "C0", "C6", "C7", "D0", "D1", "D2", "D3", "D4", "D5", "D6", "D7"]:
            cot_type = f"a-{attitude}-A-{affil}"
                   # this catagory are for all the "No ADS-B Emitter Catagory Information" undefined/unattributed/reserved emmitter catagories in DO-260B/GDL90
                   # adsbexchange will often set A0 for MLAT (TCAS or MODE-S only transponders) tracks
                   # add elif or if for:
                   #            if no definitive {attitude} and {affil} possible, for the UNKNOWN DO-260B/GDL90 emmitter catagories, make cot_type = a-u-A
                   
=======
        elif _category in ["14", "B6"]:  # Drone
            cot_type = f"a-{attitude}-A-M-F-Q"
        elif _category in ["17", "18", "C1", "C2"]: # Ground Vehicle
            cot_type = "a-.-G-E-V-C-U"
        elif _category in ["19"]: # Ground Emitter/Comms
            cot_type = f"a-{attitude}-G-I-U-T-com-tow"

>>>>>>> 964fa0a8
    if dolphin(flight, affil):
        cot_type = f"a-f-A-{affil}-H-H"  # -H-H is CSAR rotary wing 2525B icon

    return cot_type


def hello_event(uid="pytak") -> str:
    """Generates a Hello CoT Event."""
    time = datetime.datetime.now(datetime.timezone.utc)

    root = xml.etree.ElementTree.Element("event")

    root.set("version", "2.0")
    root.set("type", "t-x-d-d")
    root.set("uid", uid)
    root.set("how", "m-g")
    root.set("time", time.strftime(pytak.ISO_8601_UTC))
    root.set("start", time.strftime(pytak.ISO_8601_UTC))
    root.set("stale", (time + datetime.timedelta(hours=1)).strftime(pytak.ISO_8601_UTC) )

    return xml.etree.ElementTree.tostring(root)<|MERGE_RESOLUTION|>--- conflicted
+++ resolved
@@ -229,34 +229,16 @@
     if category:
         _category = str(category)
 
-<<<<<<< HEAD
         if _category in ["1", "2", "3", "4", "5", "A1", "A2", "A3", "A4", "A5"]:  # Fixed wing - no CoT exists to further categorize based on DO-260B/GDL90 emitter catagory, cannot determine if Cargo, Passenger, or other without additional info
             cot_type = f"a-{attitude}-A-{affil}-F"
         if _category in ["6", "A6"]:              # Fixed wing...High Performance (basically a fighter jet) type="a-.-A-M-F-F"  capable: >5g & >400 knots
             cot_type = f"a-{attitude}-A-M-F-F"    # force the MIL {affil}  "F" icon for fast mover, even if a civil ICAO address, no pink/magenta 2525 icon exists; just = s_apmff--------.png       
-=======
-        if _category in ["0", "A0"]: # Unknown type. Have witnessed V-22 as A0
-            cot_type = f"a-{attitude}-A-{affil}"
-        elif _category in ["1", "A1"]: # Fixed wing
-            cot_type = f"a-{attitude}-A-{affil}-F"
-        elif _category in ["2", "A2"]: # Fixed wing cargo light
-            cot_type = f"a-{attitude}-A-{affil}-F-C-L"
-        elif _category in ["3", "A3"]: # Fixed wing cargo
-            cot_type = f"a-{attitude}-A-{affil}-F-C"
-        elif _category in ["4", "A4"]: # Fixed wing cargo medium
-            cot_type = f"a-{attitude}-A-{affil}-F-C-M"
-        elif _category in ["5", "A5"]: # Fixed wing cargo heavy
-            cot_type = f"a-{attitude}-A-{affil}-F-C-H"
-        elif _category in ["6", "A6"]: # High performance/fighter
-            cot_type = f"a-{attitude}-A-{affil}-F-F"
->>>>>>> 964fa0a8
         elif _category in ["7", "A7"]:  # Rotor/Helicopter
             cot_type = f"a-{attitude}-A-{affil}-H"
         elif _category in ["9", "B1"]:  # Glider/sailplane
             cot_type = f"a-{attitude}-A-{affil}-F"
         elif _category in ["10", "B2"]:  # Lighter-than-air, Balloon
             cot_type = f"a-{attitude}-A-{affil}-L"
-<<<<<<< HEAD
         elif _category in ["14", "B6"]:  # Drone/UAS/RPV
             cot_type = f"a-{attitude}-A-M-F-Q" # this will have to have {affil}=M to generate a 2525B marker in TAK...cannot be CIV "C" as no CIV drone icons exist for 2525B
         elif _category in ["15", "B7"]:  # Space/Trans-atmospheric vehicle - SpaceX, Blue Origin, Virgin Galactic 
@@ -273,16 +255,7 @@
                    # adsbexchange will often set A0 for MLAT (TCAS or MODE-S only transponders) tracks
                    # add elif or if for:
                    #            if no definitive {attitude} and {affil} possible, for the UNKNOWN DO-260B/GDL90 emmitter catagories, make cot_type = a-u-A
-                   
-=======
-        elif _category in ["14", "B6"]:  # Drone
-            cot_type = f"a-{attitude}-A-M-F-Q"
-        elif _category in ["17", "18", "C1", "C2"]: # Ground Vehicle
-            cot_type = "a-.-G-E-V-C-U"
-        elif _category in ["19"]: # Ground Emitter/Comms
-            cot_type = f"a-{attitude}-G-I-U-T-com-tow"
-
->>>>>>> 964fa0a8
+
     if dolphin(flight, affil):
         cot_type = f"a-f-A-{affil}-H-H"  # -H-H is CSAR rotary wing 2525B icon
 
